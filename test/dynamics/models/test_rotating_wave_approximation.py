--- conflicted
+++ resolved
@@ -164,21 +164,10 @@
 
         def _simple_function_using_rwa(t, w):
             """Simple function that involves taking the rotating wave approximation."""
-<<<<<<< HEAD
-            sigs = [Signal(1, 0), Signal(lambda t: w * t, -3, 0), Signal(1, 1), Signal(1, 3, 0)]
-            ops = Array(np.ones((4, 2, 2)))
-            dft = Array(np.ones((2, 2)))
-            GM = GeneratorModel(ops, signals=sigs, static_operator=dft, rotating_frame=None)
-            return rotating_wave_approximation(GM, 2)(2)
-
-        self.jit_wrap(_simple_function_using_rwa)(1.0)
-        self.jit_grad_wrap(_simple_function_using_rwa)(1.0)
-=======
             sigs = [Signal(1, 0), Signal(lambda s: w * s, -3, 0), Signal(1, 1), Signal(1, 3, 0)]
             rwa_model_copy = rwa_model.copy()
             rwa_model_copy.signals = signal_map(sigs)
             return rwa_model(t)
 
         self.jit_wrap(_simple_function_using_rwa)(1.0, 1.0)
-        self.jit_grad_wrap(_simple_function_using_rwa)(1.0, 1.0)
->>>>>>> 3354ab0e
+        self.jit_grad_wrap(_simple_function_using_rwa)(1.0, 1.0)